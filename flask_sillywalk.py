import inspect
import json
from collections import defaultdict
from urlparse import urlparse

try:
    from flask import _app_ctx_stack as stack
except ImportError:
    from flask import _request_ctx_stack as stack


<<<<<<< HEAD
__SWAGGERVERSION__ = "1.0"
=======
__APIVERSION__ = "1.0"
__SWAGGERVERSION__ = "1.3"
>>>>>>> 36071384
SUPPORTED_FORMATS = ["json"]


class SwaggerRegistryError(Exception):
    """A Swagger registry error"""
    pass


class SwaggerApiRegistry(object):
    """
    If you're going to make your Python/Flask API swagger compliant, you'll need
    to initialize a SwaggerApiRegistry with a Flask app and a baseurl.

    >>> my_app = Flask(__name__)
    >>> registry = SwaggerApiRegistry(my_app, "http://my_url.com/api/v1")

    Then you can register URLs with this class' "register" method.
    """

    def __init__(self, app=None, baseurl="http://localhost/",
                 api_version="1.0"):
        self.baseurl = baseurl
        self.basepath = urlparse(self.baseurl).path
        self.r = defaultdict(dict)
        self.models = defaultdict(dict)
        if app is not None:
            self.app = app
            self.init_app(self.app)

    def init_app(self, app):
        """
        Initialize the Flask app by adding the base "resources" URL. Currently only JSON
        is supported, so this will add the URL <baseurl>/resources.json to your app.
        """
        for fmt in SUPPORTED_FORMATS:
            app.add_url_rule(
                "{0}/resources.{1}".format(
                self.basepath.rstrip("/"),
                fmt),
                "resources",
                self.jsonify(self.resources))

    def jsonify(self, f):
        """
        In case we need to serialize different stuff in the future.
        """
        def inner_func():
            return json.dumps(f())
        return inner_func

    def resources(self):
        """
        Gets all currently known API resources and serialized them.
        """
        resources = {
            "apiVersion": self.api_version,
            "swaggerVersion": __SWAGGERVERSION__,
            "basePath": self.baseurl,
            "models": dict(),
            "apis": list()}
        for resource in self.r.keys():
            resources["apis"].append({
                "path": "/" + resource + ".{format}",
                "description": ""})
        for k, v in self.models.items():
            resources["models"][k] = v
        return resources

    def registerModel(self,
                      type_="object"):
        """
        Registers a Swagger Model (object).

        Usage:

        >>> @my_registry.registerModel(type="Animal")
        >>> class Dog(object):
        >>>     def __init__(self):
        >>>     pass
        """
        def inner_func(c, *args, **kwargs):
            if self.app is None:
                raise SwaggerRegistryError(
                    "You need to initialize {0} with a Flask app".format(
                        self.__class__.__name__))
            self.models[c.__name__] = {
                "id": c.__name__,
                "description": c.__doc__ if c.__doc__ is not None else "",
                "type": type_,
                "properties": dict()}
            argspec = inspect.getargspec(c.__init__)
            argspec.args.remove("self")
            defaults = {}
            if argspec.defaults:
                defaults = zip(argspec.args[-len(
                    argspec.defaults):], argspec.defaults)
            for arg in argspec.args[:-len(defaults)]:
                if self.models[c.__name__].get("required") is None:
                    self.models[c.__name__]["required"] = []
                self.models[c.__name__]["required"].append(arg)
                #self.models[c.__name__]["required"][arg] = {"required": True}
            for k, v in defaults:
                self.models[c.__name__]["properties"][k] = {"default": v}
            return c
        return inner_func

    def register(
            self,
            path,
            method="GET",
            content_type="application/json",
            parameters=[],
            responseMessages=[],
            notes=None):
        """
        Registers an API endpoint.

        Usage:

        >>> @my_registry.register(
        ...     "/api/v1/cheese/<cheeseName>",
        ...     parameters=[ApiParameter(
        ...         name="cheeseName",
        ...         description="The name of the cheese to fetch",
        ...         required=True,
        ...         dataType="str",
        ...         paramType="path",
        ...         allowMultiple=False)],
        ...     notes='For getting cheese, you know...',
        ...     responseMessages=[
        ...         ApiErrorResponse(400, "Sorry, we're fresh out of that cheese."),
        ...         ApiErrorResponse(418, "I'm actually a teapot")]))
        >>> def get_cheese(cheesename):
        >>>     # some function

        """
        def inner_func(f):
            if self.app is None:
                raise SwaggerRegistryError(
                    "You need to initialize {0} with a Flask app".format(
                        self.__class__.__name__))

            self.app.add_url_rule(
                path,
                f.__name__,
                f,
                methods=[method])

            api = Api(
                method=f,
                path=path.replace(self.basepath, ""),
                httpMethod=method,
                params=parameters,
                responseMessages=responseMessages,
                notes=notes)

            if api.resource not in self.app.view_functions:
                for fmt in SUPPORTED_FORMATS:
                    self.app.add_url_rule(
                        "{0}/{1}.{2}".format(
                        self.basepath.rstrip("/"),
                        api.resource,
                        fmt),
                        api.resource,
                        self.show_resource(api.resource))

            if self.r[api.resource].get(api.path) is None:
                self.r[api.resource][api.path] = list()
            self.r[api.resource][api.path].append(api)

        return inner_func

    def show_resource(self, resource):
        """
        Serialize a single resource.
        """
        def inner_func():
            return_value = {
                "resourcePath": resource.rstrip("/"),
                "apiVersion": self.api_version,
                "swaggerVersion": __SWAGGERVERSION__,
                "basePath": self.baseurl,
                "apis": list(),
                "models": list()
            }
            resource_map = self.r.get(resource)
            for path, apis in resource_map.items():
                api_object = {
                    "path": path,
                    "description": "",
                    "operations": list()}
                for api in apis:
                    api_object["operations"].append(api.document())
                return_value["apis"].append(api_object)
            return json.dumps(return_value)
        return inner_func


class SwaggerDocumentable(object):
    """
    A documentable swagger object, e.g. an API endpoint, an API parameter, an API error response...
    """

    def document(self):
        return self.__dict__


class Api(SwaggerDocumentable):
    """
    A single API endpoint.
    """
    def __init__(
            self,
            method,
            path,
            httpMethod,
            params=None,
            responseMessages=None,
            nickname=None,
            notes=None):

        self.httpMethod = httpMethod
        self.summary = method.__doc__ if method.__doc__ is not None else ""
        self.resource = path.lstrip("/").split("/")[0]
        self.path = path.replace("<", "{").replace(">", "}")
        self.parameters = [] if params is None else params
        self.responseMessages = [] if responseMessages is None else responseMessages
        self.nickname = "" if nickname is None else nickname
        self.notes = notes

    # See https://github.com/wordnik/swagger-core/wiki/API-Declaration
    def document(self):
        ret = self.__dict__.copy()
        # need to serialize these guys
        ret["parameters"] = [p.document() for p in self.parameters]
        ret["responseMessages"] = [e.document() for e in self.responseMessages]
        return ret

    def __hash__(self):
        return hash(self.path)


class ApiParameter(SwaggerDocumentable):
    """
    A single API parameter
    """
    def __init__(
            self,
            name,
            description,
            required,
            dataType,
            paramType,
            allowMultiple=False):
        self.name = name
        self.description = description
        self.required = required
        self.dataType = dataType
        self.paramType = paramType
        self.allowMultiple = allowMultiple

    def document(self):
        return self.__dict__


class ImplicitApiParameter(ApiParameter):
    """
    Not sure what I was thinking here... --hobbeswalsh
    """
    def __init__(self, *args, **kwargs):
        if "default_value" not in kwargs:
            raise TypeError(
                "You need to provide an implicit parameter with a default value.")
        super(ImplicitApiParameter, self).__init__(*args, **kwargs)
        self.defaultValue = kwargs.get("default_value")


class ApiErrorResponse(SwaggerDocumentable):
    """
    An API error response.
    """
    def __init__(self, code, message):
        self.message = message
        self.code = code<|MERGE_RESOLUTION|>--- conflicted
+++ resolved
@@ -9,12 +9,7 @@
     from flask import _request_ctx_stack as stack
 
 
-<<<<<<< HEAD
-__SWAGGERVERSION__ = "1.0"
-=======
-__APIVERSION__ = "1.0"
 __SWAGGERVERSION__ = "1.3"
->>>>>>> 36071384
 SUPPORTED_FORMATS = ["json"]
 
 
