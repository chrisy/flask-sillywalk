--- conflicted
+++ resolved
@@ -179,15 +179,6 @@
 
             if api.resource not in self.app.view_functions:
                 for fmt in SUPPORTED_FORMATS:
-<<<<<<< HEAD
-                    self.app.add_url_rule(
-                        "{0}/{1}.{2}".format(
-                            self.basepath.rstrip("/"),
-                            api.resource,
-                            fmt),
-                        api.resource,
-                        self.show_resource(api.resource))
-=======
                     route = "{0}/{1}.{2}".format(self.basepath.rstrip("/"),
                                                  api.resource, fmt)
                     if route not in self.registered_routes:
@@ -196,7 +187,6 @@
                             route,
                             api.resource,
                             self.show_resource(api.resource))
->>>>>>> 439b55c6
 
             if self.r[api.resource].get(api.path) is None:
                 self.r[api.resource][api.path] = list()
